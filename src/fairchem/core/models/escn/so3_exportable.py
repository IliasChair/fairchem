from __future__ import annotations

import math

import torch

try:
    from e3nn import o3
    from e3nn.o3 import FromS2Grid, ToS2Grid
except ImportError:
    pass

<<<<<<< HEAD
# Borrowed from e3nn @ 0.4.0:
# https://github.com/e3nn/e3nn/blob/0.4.0/e3nn/o3/_wigner.py#L10
# _Jd is a list of tensors of shape (2l+1, 2l+1)
__Jd = torch.load(os.path.join(os.path.dirname(__file__), "Jd.pt"))


@torch.compiler.assume_constant_result
def get_jd() -> torch.Tensor:
    return __Jd

=======
>>>>>>> c660b42c

# Borrowed from e3nn @ 0.4.0:
# https://github.com/e3nn/e3nn/blob/0.4.0/e3nn/o3/_wigner.py#L37
#
# In 0.5.0, e3nn shifted to torch.matrix_exp which is significantly slower:
# https://github.com/e3nn/e3nn/blob/0.5.0/e3nn/o3/_wigner.py#L92
def wigner_D(
    lv: int,
    alpha: torch.Tensor,
    beta: torch.Tensor,
    gamma: torch.Tensor,
    _Jd: list[torch.Tensor],
) -> torch.Tensor:
<<<<<<< HEAD
    _Jd = get_jd()
    assert (
        lv < len(_Jd)
    ), f"wigner D maximum l implemented is {len(_Jd) - 1}, send us an email to ask for more"

=======
>>>>>>> c660b42c
    alpha, beta, gamma = torch.broadcast_tensors(alpha, beta, gamma)
    J = _Jd[lv]
    Xa = _z_rot_mat(alpha, lv)
    Xb = _z_rot_mat(beta, lv)
    Xc = _z_rot_mat(gamma, lv)
    return Xa @ J @ Xb @ J @ Xc


def _z_rot_mat(angle: torch.Tensor, lv: int) -> torch.Tensor:
    M = angle.new_zeros((*angle.shape, 2 * lv + 1, 2 * lv + 1))

    # The following code needs to replaced for a for loop because
    # torch.export barfs on outer product like operations
    # ie: torch.outer(frequences, angle) (same as frequencies * angle[..., None])
    # will place a non-sense Guard on the dimensions of angle when attempting to export setting
    # angle (edge dimensions) as dynamic. This may be fixed in torch2.4.

    # inds = torch.arange(0, 2 * lv + 1, 1, device=device)
    # reversed_inds = torch.arange(2 * lv, -1, -1, device=device)
    # frequencies = torch.arange(lv, -lv - 1, -1, dtype=dtype, device=device)
    # M[..., inds, reversed_inds] = torch.sin(frequencies * angle[..., None])
    # M[..., inds, inds] = torch.cos(frequencies * angle[..., None])

    inds = list(range(0, 2 * lv + 1, 1))
    reversed_inds = list(range(2 * lv, -1, -1))
    frequencies = list(range(lv, -lv - 1, -1))
    for i in range(len(frequencies)):
        M[..., inds[i], reversed_inds[i]] = torch.sin(frequencies[i] * angle)
        M[..., inds[i], inds[i]] = torch.cos(frequencies[i] * angle)
    return M


def rotation_to_wigner(
    edge_rot_mat: torch.Tensor, start_lmax: int, end_lmax: int, Jd: list[torch.Tensor]
) -> torch.Tensor:
    x = edge_rot_mat @ edge_rot_mat.new_tensor([0.0, 1.0, 0.0])
    alpha, beta = o3.xyz_to_angles(x)
    R = (
        o3.angles_to_matrix(alpha, beta, torch.zeros_like(alpha)).transpose(-1, -2)
        @ edge_rot_mat
    )
    gamma = torch.atan2(R[..., 0, 2], R[..., 0, 0])

    size = int((end_lmax + 1) ** 2) - int((start_lmax) ** 2)
    wigner = torch.zeros(len(alpha), size, size, device=edge_rot_mat.device)
    start = 0
    for lmax in range(start_lmax, end_lmax + 1):
        block = wigner_D(lmax, alpha, beta, gamma, Jd)
        end = start + block.size()[1]
        wigner[:, start:end, start:end] = block
        start = end

    return wigner.detach()


class CoefficientMapping(torch.nn.Module):
    """
    Helper module for coefficients used to reshape l <--> m and to get coefficients of specific degree or order

    Args:
        lmax_list (list:int):   List of maximum degree of the spherical harmonics
        mmax_list (list:int):   List of maximum order of the spherical harmonics
        use_rotate_inv_rescale (bool):  Whether to pre-compute inverse rotation rescale matrices
    """

    def __init__(
        self,
        lmax_list,
        mmax_list,
    ):
        super().__init__()

        self.lmax_list = lmax_list
        self.mmax_list = mmax_list
        self.num_resolutions = len(lmax_list)

        # TODO: remove this for loops here associated with lmax and mmax lists
        assert len(self.lmax_list) == 1
        assert len(self.mmax_list) == 1

        # Compute the degree (l) and order (m) for each entry of the embedding
        l_harmonic = torch.tensor([]).long()
        m_harmonic = torch.tensor([]).long()
        m_complex = torch.tensor([]).long()

        self.res_size = torch.zeros([self.num_resolutions]).long().tolist()

        offset = 0
        for i in range(self.num_resolutions):
            for l in range(self.lmax_list[i] + 1):
                mmax = min(self.mmax_list[i], l)
                m = torch.arange(-mmax, mmax + 1).long()
                m_complex = torch.cat([m_complex, m], dim=0)
                m_harmonic = torch.cat([m_harmonic, torch.abs(m).long()], dim=0)
                l_harmonic = torch.cat([l_harmonic, m.fill_(l).long()], dim=0)
            self.res_size[i] = len(l_harmonic) - offset
            offset = len(l_harmonic)

        num_coefficients = len(l_harmonic)
        # `self.to_m` moves m components from different L to contiguous index
        to_m = torch.zeros([num_coefficients, num_coefficients])
        self.m_size = torch.zeros([max(self.mmax_list) + 1]).long().tolist()

        offset = 0
        for m in range(max(self.mmax_list) + 1):
            idx_r, idx_i = self.complex_idx(m, -1, m_complex, l_harmonic)

            for idx_out, idx_in in enumerate(idx_r):
                to_m[idx_out + offset, idx_in] = 1.0
            offset = offset + len(idx_r)

            self.m_size[m] = int(len(idx_r))

            for idx_out, idx_in in enumerate(idx_i):
                to_m[idx_out + offset, idx_in] = 1.0
            offset = offset + len(idx_i)

        to_m = to_m.detach()

        # save tensors and they will be moved to GPU
        self.register_buffer("l_harmonic", l_harmonic)
        self.register_buffer("m_harmonic", m_harmonic)
        self.register_buffer("m_complex", m_complex)
        self.register_buffer("to_m", to_m)

        self.pre_compute_coefficient_idx()

    # Return mask containing coefficients of order m (real and imaginary parts)
    def complex_idx(self, m, lmax, m_complex, l_harmonic):
        """
        Add `m_complex` and `l_harmonic` to the input arguments
        since we cannot use `self.m_complex`.
        """
        if lmax == -1:
            lmax = max(self.lmax_list)

        indices = torch.arange(len(l_harmonic))
        # Real part
        mask_r = torch.bitwise_and(l_harmonic.le(lmax), m_complex.eq(m))
        mask_idx_r = torch.masked_select(indices, mask_r)

        mask_idx_i = torch.tensor([]).long()
        # Imaginary part
        if m != 0:
            mask_i = torch.bitwise_and(l_harmonic.le(lmax), m_complex.eq(-m))
            mask_idx_i = torch.masked_select(indices, mask_i)

        return mask_idx_r, mask_idx_i

    def pre_compute_coefficient_idx(self):
        """
        Pre-compute the results of `coefficient_idx()` and access them with `prepare_coefficient_idx()`
        """
        lmax = max(self.lmax_list)
        for l in range(lmax + 1):
            for m in range(lmax + 1):
                mask = torch.bitwise_and(self.l_harmonic.le(l), self.m_harmonic.le(m))
                indices = torch.arange(len(mask))
                mask_indices = torch.masked_select(indices, mask)
                self.register_buffer(f"coefficient_idx_l{l}_m{m}", mask_indices)

    def prepare_coefficient_idx(self):
        """
        Construct a list of buffers
        """
        lmax = max(self.lmax_list)
        coefficient_idx_list = []
        for l in range(lmax + 1):
            l_list = []
            for m in range(lmax + 1):
                l_list.append(getattr(self, f"coefficient_idx_l{l}_m{m}", None))
            coefficient_idx_list.append(l_list)
        return coefficient_idx_list

    # Return mask containing coefficients less than or equal to degree (l) and order (m)
    def coefficient_idx(self, lmax: int, mmax: int):
        if lmax > max(self.lmax_list) or mmax > max(self.lmax_list):
            mask = torch.bitwise_and(self.l_harmonic.le(lmax), self.m_harmonic.le(mmax))
            indices = torch.arange(len(mask), device=mask.device)
            return torch.masked_select(indices, mask)
        else:
            temp = self.prepare_coefficient_idx()
            return temp[lmax][mmax]

    def pre_compute_rotate_inv_rescale(self):
        lmax = max(self.lmax_list)
        for l in range(lmax + 1):
            for m in range(lmax + 1):
                mask_indices = self.coefficient_idx(l, m)
                rotate_inv_rescale = torch.ones(
                    (1, int((l + 1) ** 2), int((l + 1) ** 2))
                )
                for l_sub in range(l + 1):
                    if l_sub <= m:
                        continue
                    start_idx = l_sub**2
                    length = 2 * l_sub + 1
                    rescale_factor = math.sqrt(length / (2 * m + 1))
                    rotate_inv_rescale[
                        :,
                        start_idx : (start_idx + length),
                        start_idx : (start_idx + length),
                    ] = rescale_factor
                rotate_inv_rescale = rotate_inv_rescale[:, :, mask_indices]
                self.register_buffer(
                    f"rotate_inv_rescale_l{l}_m{m}", rotate_inv_rescale
                )

    def __repr__(self):
        return f"{self.__class__.__name__}(lmax_list={self.lmax_list}, mmax_list={self.mmax_list})"


class SO3_Grid(torch.nn.Module):
    """
    Helper functions for grid representation of the irreps

    Args:
        lmax (int):   Maximum degree of the spherical harmonics
        mmax (int):   Maximum order of the spherical harmonics
    """

    def __init__(
        self,
        lmax: int,
        mmax: int,
        normalization: str = "integral",
        resolution: int | None = None,
    ):
        super().__init__()

        self.lmax = lmax
        self.mmax = mmax
        self.lat_resolution = 2 * (self.lmax + 1)
        if lmax == mmax:
            self.long_resolution = 2 * (self.mmax + 1) + 1
        else:
            self.long_resolution = 2 * (self.mmax) + 1
        if resolution is not None:
            self.lat_resolution = resolution
            self.long_resolution = resolution

        self.mapping = CoefficientMapping([self.lmax], [self.lmax])

        device = "cpu"

        to_grid = ToS2Grid(
            self.lmax,
            (self.lat_resolution, self.long_resolution),
            normalization=normalization,  # normalization="integral",
            device=device,
        )
        to_grid_mat = torch.einsum("mbi, am -> bai", to_grid.shb, to_grid.sha).detach()
        # rescale based on mmax
        if lmax != mmax:
            for lval in range(lmax + 1):
                if lval <= mmax:
                    continue
                start_idx = lval**2
                length = 2 * lval + 1
                rescale_factor = math.sqrt(length / (2 * mmax + 1))
                to_grid_mat[:, :, start_idx : (start_idx + length)] = (
                    to_grid_mat[:, :, start_idx : (start_idx + length)] * rescale_factor
                )
        to_grid_mat = to_grid_mat[
            :, :, self.mapping.coefficient_idx(self.lmax, self.mmax)
        ]

        from_grid = FromS2Grid(
            (self.lat_resolution, self.long_resolution),
            self.lmax,
            normalization=normalization,  # normalization="integral",
            device=device,
        )
        from_grid_mat = torch.einsum(
            "am, mbi -> bai", from_grid.sha, from_grid.shb
        ).detach()
        # rescale based on mmax
        if lmax != mmax:
            for lval in range(lmax + 1):
                if lval <= mmax:
                    continue
                start_idx = lval**2
                length = 2 * lval + 1
                rescale_factor = math.sqrt(length / (2 * mmax + 1))
                from_grid_mat[:, :, start_idx : (start_idx + length)] = (
                    from_grid_mat[:, :, start_idx : (start_idx + length)]
                    * rescale_factor
                )
        from_grid_mat = from_grid_mat[
            :, :, self.mapping.coefficient_idx(self.lmax, self.mmax)
        ]

        # save tensors and they will be moved to GPU
        self.register_buffer("to_grid_mat", to_grid_mat)
        self.register_buffer("from_grid_mat", from_grid_mat)

    # Compute matrices to transform irreps to grid
    def get_to_grid_mat(self, device=None):
        return self.to_grid_mat

    # Compute matrices to transform grid to irreps
    def get_from_grid_mat(self, device=None):
        return self.from_grid_mat

    # Compute grid from irreps representation
    def to_grid(self, embedding, lmax: int, mmax: int):
        to_grid_mat = self.to_grid_mat[:, :, self.mapping.coefficient_idx(lmax, mmax)]
        return torch.einsum("bai, zic -> zbac", to_grid_mat, embedding)

    # Compute irreps from grid representation
    def from_grid(self, grid, lmax: int, mmax: int):
        from_grid_mat = self.from_grid_mat[
            :, :, self.mapping.coefficient_idx(lmax, mmax)
        ]
        return torch.einsum("bai, zbac -> zic", from_grid_mat, grid)<|MERGE_RESOLUTION|>--- conflicted
+++ resolved
@@ -10,19 +10,6 @@
 except ImportError:
     pass
 
-<<<<<<< HEAD
-# Borrowed from e3nn @ 0.4.0:
-# https://github.com/e3nn/e3nn/blob/0.4.0/e3nn/o3/_wigner.py#L10
-# _Jd is a list of tensors of shape (2l+1, 2l+1)
-__Jd = torch.load(os.path.join(os.path.dirname(__file__), "Jd.pt"))
-
-
-@torch.compiler.assume_constant_result
-def get_jd() -> torch.Tensor:
-    return __Jd
-
-=======
->>>>>>> c660b42c
 
 # Borrowed from e3nn @ 0.4.0:
 # https://github.com/e3nn/e3nn/blob/0.4.0/e3nn/o3/_wigner.py#L37
@@ -36,14 +23,6 @@
     gamma: torch.Tensor,
     _Jd: list[torch.Tensor],
 ) -> torch.Tensor:
-<<<<<<< HEAD
-    _Jd = get_jd()
-    assert (
-        lv < len(_Jd)
-    ), f"wigner D maximum l implemented is {len(_Jd) - 1}, send us an email to ask for more"
-
-=======
->>>>>>> c660b42c
     alpha, beta, gamma = torch.broadcast_tensors(alpha, beta, gamma)
     J = _Jd[lv]
     Xa = _z_rot_mat(alpha, lv)
