"""
Copyright (c) Meta, Inc. and its affiliates.

This source code is licensed under the MIT license found in the
LICENSE file in the root directory of this source tree.
"""

from __future__ import annotations

import datetime
import errno
import logging
import os
import random
from abc import ABC, abstractmethod
from itertools import chain
from typing import TYPE_CHECKING

import numpy as np
import numpy.typing as npt
import torch
import torch.nn as nn
import yaml
from torch.nn.parallel.distributed import DistributedDataParallel
from torch.utils.data import DataLoader
from tqdm import tqdm

from fairchem.core import __version__
from fairchem.core.common import distutils, gp_utils
from fairchem.core.common.data_parallel import BalancedBatchSampler, OCPCollater
from fairchem.core.common.registry import registry
from fairchem.core.common.typing import assert_is_instance as aii
from fairchem.core.common.typing import none_throws
from fairchem.core.common.utils import (
    get_commit_hash,
    get_loss_module,
    load_state_dict,
    save_checkpoint,
    update_config,
)
from fairchem.core.modules.element_references import (
    create_element_references,
    fit_linear_references,
)
from fairchem.core.modules.evaluator import Evaluator
from fairchem.core.modules.exponential_moving_average import ExponentialMovingAverage
from fairchem.core.modules.loss import DDPLoss
from fairchem.core.modules.normalizer import create_normalizer, fit_normalizers
from fairchem.core.modules.scaling.compat import load_scales_compat
from fairchem.core.modules.scaling.util import ensure_fitted
from fairchem.core.modules.scheduler import LRScheduler

if TYPE_CHECKING:
    from collections.abc import Sequence


@registry.register_trainer("base")
class BaseTrainer(ABC):
    def __init__(
        self,
        task,
        model,
        outputs,
        dataset,
        optimizer,
        loss_functions,
        evaluation_metrics,
        identifier: str,
        timestamp_id: str | None = None,
        run_dir: str | None = None,
        is_debug: bool = False,
        print_every: int = 100,
        seed: int | None = None,
        logger: str = "wandb",
        local_rank: int = 0,
        amp: bool = False,
        cpu: bool = False,
        name: str = "ocp",
        slurm=None,
        noddp: bool = False,
        gp_gpus: int | None = None,
    ) -> None:
        if slurm is None:
            slurm = {}
        self.name = name
        self.is_debug = is_debug
        self.cpu = cpu
        self.epoch = 0
        self.step = 0

        if torch.cuda.is_available() and not self.cpu:
            self.device = torch.device(f"cuda:{local_rank}")
        else:
            self.device = torch.device("cpu")
            self.cpu = True  # handle case when `--cpu` isn't specified
            # but there are no gpu devices available

        if run_dir is None:
            run_dir = os.getcwd()

        self.timestamp_id: str
        if timestamp_id is None:
            timestamp_id = self._get_timestamp(self.device, identifier)

        self.timestamp_id = none_throws(timestamp_id)

        commit_hash = get_commit_hash()

        logger_name = logger if isinstance(logger, str) else logger["name"]
        self.config = {
            "task": task,
            "trainer": name,
            "model": aii(model.pop("name"), str),
            "model_attributes": model,
            "outputs": outputs,
            "optim": optimizer,
            "loss_functions": loss_functions,
            "evaluation_metrics": evaluation_metrics,
            "logger": logger,
            "amp": amp,
            "gpus": distutils.get_world_size() if not self.cpu else 0,
            "cmd": {
                "identifier": identifier,
                "print_every": print_every,
                "seed": seed,
                "timestamp_id": self.timestamp_id,
                "commit": commit_hash,
                "version": __version__,
                "checkpoint_dir": os.path.join(
                    run_dir, "checkpoints", self.timestamp_id
                ),
                "results_dir": os.path.join(run_dir, "results", self.timestamp_id),
                "logs_dir": os.path.join(
                    run_dir, "logs", logger_name, self.timestamp_id
                ),
            },
            "slurm": slurm,
            "noddp": noddp,
            "gp_gpus": gp_gpus,
        }
        # AMP Scaler
        self.scaler = torch.cuda.amp.GradScaler() if amp and not self.cpu else None

        # Fill in SLURM information in config, if applicable
        if "SLURM_JOB_ID" in os.environ and "folder" in self.config["slurm"]:
            if "SLURM_ARRAY_JOB_ID" in os.environ:
                self.config["slurm"]["job_id"] = "{}_{}".format(
                    os.environ["SLURM_ARRAY_JOB_ID"],
                    os.environ["SLURM_ARRAY_TASK_ID"],
                )
            else:
                self.config["slurm"]["job_id"] = os.environ["SLURM_JOB_ID"]
            self.config["slurm"]["folder"] = self.config["slurm"]["folder"].replace(
                "%j", self.config["slurm"]["job_id"]
            )

        # Define datasets
        if isinstance(dataset, list):
            if len(dataset) > 0:
                self.config["dataset"] = dataset[0]
            if len(dataset) > 1:
                self.config["val_dataset"] = dataset[1]
            if len(dataset) > 2:
                self.config["test_dataset"] = dataset[2]
        elif isinstance(dataset, dict):
            self.config["dataset"] = dataset.get("train", {})
            self.config["val_dataset"] = dataset.get("val", {})
            self.config["test_dataset"] = dataset.get("test", {})
            self.config["relax_dataset"] = dataset.get("relax", {})
        else:
            self.config["dataset"] = dataset

        if not is_debug and distutils.is_master():
            os.makedirs(self.config["cmd"]["checkpoint_dir"], exist_ok=True)
            os.makedirs(self.config["cmd"]["results_dir"], exist_ok=True)
            os.makedirs(self.config["cmd"]["logs_dir"], exist_ok=True)

        ### backwards compatability with OCP v<2.0
        self.config = update_config(self.config)

        if distutils.is_master():
            logging.info(yaml.dump(self.config, default_flow_style=False))

        self.load()

    @abstractmethod
    def train(self, disable_eval_tqdm: bool = False) -> None:
        """Run model training iterations."""

    @staticmethod
    def _get_timestamp(device: torch.device, suffix: str | None) -> str:
        now = datetime.datetime.now().timestamp()
        timestamp_tensor = torch.tensor(now).to(device)
        # create directories from master rank only
        distutils.broadcast(timestamp_tensor, 0)
        timestamp_str = datetime.datetime.fromtimestamp(
            timestamp_tensor.float().item()
        ).strftime("%Y-%m-%d-%H-%M-%S")
        if suffix:
            timestamp_str += "-" + suffix
        return timestamp_str

    def load(self) -> None:
        self.load_seed_from_config()
        self.load_logger()
        self.load_datasets()
        self.load_references_and_normalizers()
        self.load_task()
        self.load_model()
        self.load_loss()
        self.load_optimizer()
        self.load_extras()

    def set_seed(self, seed) -> None:
        # https://pytorch.org/docs/stable/notes/randomness.html
        random.seed(seed)
        np.random.seed(seed)
        torch.manual_seed(seed)
        torch.cuda.manual_seed_all(seed)
        torch.backends.cudnn.deterministic = True
        torch.backends.cudnn.benchmark = False

    def load_seed_from_config(self) -> None:
        # https://pytorch.org/docs/stable/notes/randomness.html
        if self.config["cmd"]["seed"] is None:
            return
        self.set_seed(self.config["cmd"]["seed"])

    def load_logger(self) -> None:
        self.logger = None
        if not self.is_debug and distutils.is_master():
            assert self.config["logger"] is not None, "Specify logger in config"

            logger = self.config["logger"]
            logger_name = logger if isinstance(logger, str) else logger["name"]
            assert logger_name, "Specify logger name"

            self.logger = registry.get_logger_class(logger_name)(self.config)

    def get_sampler(
        self, dataset, batch_size: int, shuffle: bool
    ) -> BalancedBatchSampler:
        if "load_balancing" in self.config["optim"]:
            balancing_mode = self.config["optim"]["load_balancing"]
            force_balancing = True
        else:
            balancing_mode = "atoms"
            force_balancing = False

        if gp_utils.initialized():
            num_replicas = gp_utils.get_dp_world_size()
            rank = gp_utils.get_dp_rank()
        else:
            num_replicas = distutils.get_world_size()
            rank = distutils.get_rank()
        return BalancedBatchSampler(
            dataset,
            batch_size=batch_size,
            num_replicas=num_replicas,
            rank=rank,
            device=self.device,
            mode=balancing_mode,
            shuffle=shuffle,
            force_balancing=force_balancing,
            seed=self.config["cmd"]["seed"],
        )

    def get_dataloader(self, dataset, sampler) -> DataLoader:
        return DataLoader(
            dataset,
            collate_fn=self.ocp_collater,
            num_workers=self.config["optim"]["num_workers"],
            pin_memory=True,
            batch_sampler=sampler,
        )

    def load_datasets(self) -> None:
        self.ocp_collater = OCPCollater(
            self.config["model_attributes"].get("otf_graph", False)
        )
        self.train_loader = None
        self.val_loader = None
        self.test_loader = None

        # Default all of the dataset portions to {} if
        # they don't exist, or are null
        if not self.config.get("dataset", None):
            self.config["dataset"] = {}
        if not self.config.get("val_dataset", None):
            self.config["val_dataset"] = {}
        if not self.config.get("test_dataset", None):
            self.config["test_dataset"] = {}
        if not self.config.get("relax_dataset", None):
            self.config["relax_dataset"] = {}

        # load train, val, test datasets
        if self.config["dataset"] and self.config["dataset"].get("src", None):
            logging.info(
                f"Loading dataset: {self.config['dataset'].get('format', 'lmdb')}"
            )

            self.train_dataset = registry.get_dataset_class(
                self.config["dataset"].get("format", "lmdb")
            )(self.config["dataset"])
            self.train_sampler = self.get_sampler(
                self.train_dataset,
                self.config["optim"]["batch_size"],
                shuffle=True,
            )
            self.train_loader = self.get_dataloader(
                self.train_dataset,
                self.train_sampler,
            )

        if self.config["val_dataset"]:
            if self.config["val_dataset"].get("use_train_settings", True):
                val_config = self.config["dataset"].copy()
                val_config.update(self.config["val_dataset"])
            else:
                val_config = self.config["val_dataset"]

            self.val_dataset = registry.get_dataset_class(
                val_config.get("format", "lmdb")
            )(val_config)
            self.val_sampler = self.get_sampler(
                self.val_dataset,
                self.config["optim"].get(
                    "eval_batch_size", self.config["optim"]["batch_size"]
                ),
                shuffle=False,
            )
            self.val_loader = self.get_dataloader(
                self.val_dataset,
                self.val_sampler,
            )

        if self.config["test_dataset"]:
            if (
                self.config["test_dataset"].get("use_train_settings", True)
                and self.config[
                    "dataset"
                ]  # if there's no training dataset, we have nothing to copy
            ):
                test_config = self.config["dataset"].copy()
                test_config.update(self.config["test_dataset"])
            else:
                test_config = self.config["test_dataset"]

            self.test_dataset = registry.get_dataset_class(
                test_config.get("format", "lmdb")
            )(test_config)
            self.test_sampler = self.get_sampler(
                self.test_dataset,
                self.config["optim"].get(
                    "eval_batch_size", self.config["optim"]["batch_size"]
                ),
                shuffle=False,
            )
            self.test_loader = self.get_dataloader(
                self.test_dataset,
                self.test_sampler,
            )

        if self.config["relax_dataset"]:
            if self.config["relax_dataset"].get("use_train_settings", True):
                relax_config = self.config["dataset"].copy()
                relax_config.update(self.config["relax_dataset"])
            else:
                relax_config = self.config["relax_dataset"]

            self.relax_dataset = registry.get_dataset_class(
                relax_config.get("format", "lmdb")
            )(relax_config)
            self.relax_sampler = self.get_sampler(
                self.relax_dataset,
                self.config["optim"].get(
                    "eval_batch_size", self.config["optim"]["batch_size"]
                ),
                shuffle=False,
            )
            self.relax_loader = self.get_dataloader(
                self.relax_dataset,
                self.relax_sampler,
            )

<<<<<<< HEAD
    def load_references_and_normalizers(self):
        """Load or create element references and normalizers from config"""

        def _load_check_duplicates(
            config: dict, name: str
        ) -> dict[str, torch.nn.Module]:
            modules = {}
            if "file" in config:
                modules = torch.load(config["file"])
                logging.info(
                    f"Loaded {name} for the following targets: {list(modules.keys())}"
                )
            # make sure that element-refs are not specified both as fit and file
            fit_targets = config["fit"]["targets"] if "fit" in config else []
            duplicates = list(
                filter(
                    lambda x: x in fit_targets,
                    list(config) + list(modules.keys()),
                )
            )
            if len(duplicates) > 0:
                logging.warning(
                    f"{name} values for the following targets {duplicates} have been specified to be fit and also read"
                    f" from a file. The files read from file will be used instead of fitting."
                )
            duplicates = list(filter(lambda x: x in modules, config))
            if len(duplicates) > 0:
                logging.warning(
                    f"Duplicate {name} values for the following targets {duplicates} where specified in the file "
                    f"{config['file']} and an explicitly set file. The normalization values read from "
                    f"{config['file']} will be used."
                )
            return modules

        # load or fit element references for dataset
        elementref_config = (
            self.config["dataset"].get("transforms", {}).get("element_references", {})
        )
        self.elementrefs = _load_check_duplicates(
            elementref_config, "element references"
        )

        for target in elementref_config:
            if target == "fit" and not elementref_config["fit"].get("fitted", False):
                # remove values for output targets that have already be read from files
                targets = [
                    target
                    for target in elementref_config["fit"]["targets"]
                    if target not in self.elementrefs
                ]
                # put them in a list to allow broadcasting python objects
                otf_elementrefs = [{target: None for target in targets}]
                # only carry out the fit on master and then broadcast
                if distutils.is_master():
                    otf_elementrefs = [
                        fit_linear_references(
                            targets=targets,
                            dataset=self.train_dataset,
                            batch_size=elementref_config["fit"].get(
                                "batch_size", self.config["optim"]["batch_size"]
                            ),
                            num_batches=elementref_config["fit"].get("num_batches"),
                            num_workers=self.config["optim"]["num_workers"],
                            max_num_elements=elementref_config["fit"].get(
                                "max_num_elements", 118
                            ),
                            driver=elementref_config["fit"].get("driver", None),
                            seed=self.config["cmd"]["seed"],
                        )
                    ]
                    # save the linear references for possible subsequent use
                    if not self.is_debug:
                        path = save_checkpoint(
                            otf_elementrefs[0],
                            self.config["cmd"]["checkpoint_dir"],
                            "element_references.pt",
                        )
                        logging.info(
                            f"Element references for targets {elementref_config['fit']['targets']} have been saved to: {path}"
                        )

                distutils.broadcast_object_list(otf_elementrefs, src=0)
                self.elementrefs.update(otf_elementrefs[0])
                # set config so that references are not refit
                self.config["dataset"]["transforms"]["element_references"]["fit"][
                    "fitted"
                ] = True
            # if a single file for all outputs is not provided,
            # then check if a single file is provided for a specific output
            elif target != "file":
                self.elementrefs[target] = create_element_references(
                    file=elementref_config[target].get("file"),
                )

        # load or fit normalizers for the dataset.
        norms_config = (
            self.config["dataset"].get("transforms", {}).get("normalizer", {})
        )
        self.normalizers = _load_check_duplicates(norms_config, "normalization")

        for target in norms_config:
            if target == "fit" and not norms_config["fit"].get("fitted", False):
                # remove values for output targets that have already be read from files
                targets = [
                    target
                    for target in elementref_config["fit"]["targets"]
                    if target not in self.normalizers
                ]
                # put them in a list to allow broadcasting python objects
                otf_normalizers = [{target: None for target in targets}]
                # only carry out the fit on master and then broadcast
                if distutils.is_master():
                    otf_normalizers = [
                        fit_normalizers(
                            targets=targets,
                            element_references=self.elementrefs,
                            dataset=self.train_dataset,
                            batch_size=norms_config["fit"].get(
                                "batch_size", self.config["optim"]["batch_size"]
                            ),
                            num_batches=norms_config["fit"].get("num_batches"),
                            num_workers=self.config["optim"]["num_workers"],
                            seed=self.config["cmd"]["seed"],
                        )
                    ]
                    # save the normalization for possible subsequent use
                    if not self.is_debug:
                        path = save_checkpoint(
                            otf_normalizers[0],
                            self.config["cmd"]["checkpoint_dir"],
                            "normalizers.pt",
                        )
                        logging.info(
                            f"Normalizers for targets {norms_config['fit']['targets']} have been saved to: {path}"
                        )

                distutils.broadcast_object_list(otf_normalizers, src=0)
                self.normalizers.update(otf_normalizers[0])
                # set config so that normalizers are not refit
                self.config["dataset"]["transforms"]["normalizer"]["fit"]["fitted"] = (
                    True
                )
            # if a single file for all outputs is not provided,
            # then check if a single file is provided for a specific output
            elif target != "file":
                self.normalizers[target] = create_normalizer(
                    file=norms_config[target].get("file"),
                    mean=norms_config[target].get("mean"),
                    std=norms_config[target].get("stdev"),
=======
    def load_task(self):
        # Normalizer for the dataset.

        # Is it troublesome that we assume any normalizer info is in train? What if there is no
        # training dataset? What happens if we just specify a test
        normalizer = self.config["dataset"].get("transforms", {}).get("normalizer", {})
        self.normalizers = {}
        if normalizer:
            for target in normalizer:
                self.normalizers[target] = Normalizer(
                    mean=normalizer[target].get("mean", 0),
                    std=normalizer[target].get("stdev", 1),
>>>>>>> 5743a593
                )

        # make sure element refs and normalizers are on this device
        self.elementrefs.update(
            {
                target: elementref.to(self.device)
                for target, elementref in self.elementrefs.items()
            }
        )
        self.normalizers.update(
            {
                target: normalizer.to(self.device)
                for target, normalizer in self.normalizers.items()
            }
        )

    def load_task(self):
        self.output_targets = {}
        for target_name in self.config["outputs"]:
            self.output_targets[target_name] = self.config["outputs"][target_name]
            if "decomposition" in self.config["outputs"][target_name]:
                for subtarget in self.config["outputs"][target_name]["decomposition"]:
                    self.output_targets[subtarget] = (
                        self.config["outputs"][target_name]["decomposition"]
                    )[subtarget]
                    self.output_targets[subtarget]["parent"] = target_name
                    # inherent properties if not available
                    if "level" not in self.output_targets[subtarget]:
                        self.output_targets[subtarget]["level"] = self.config[
                            "outputs"
                        ][target_name].get("level", "system")
                    if "train_on_free_atoms" not in self.output_targets[subtarget]:
                        self.output_targets[subtarget][
                            "train_on_free_atoms"
                        ] = self.config["outputs"][target_name].get(
                            "train_on_free_atoms", True
                        )
                    if "eval_on_free_atoms" not in self.output_targets[subtarget]:
                        self.output_targets[subtarget][
                            "eval_on_free_atoms"
                        ] = self.config["outputs"][target_name].get(
                            "eval_on_free_atoms", True
                        )

        # TODO: Assert that all targets, loss fn, metrics defined are consistent
        self.evaluation_metrics = self.config.get("evaluation_metrics", {})
        self.evaluator = Evaluator(
            task=self.name,
            eval_metrics=self.evaluation_metrics.get(
                "metrics", Evaluator.task_metrics.get(self.name, {})
            ),
        )

    def load_model(self) -> None:
        # Build model
        if distutils.is_master():
            logging.info(f"Loading model: {self.config['model']}")

        # TODO: depreicated, remove.
        bond_feat_dim = None
        bond_feat_dim = self.config["model_attributes"].get("num_gaussians", 50)

        loader = self.train_loader or self.val_loader or self.test_loader
        self.model = registry.get_model_class(self.config["model"])(
            loader.dataset[0].x.shape[-1]
            if loader
            and hasattr(loader.dataset[0], "x")
            and loader.dataset[0].x is not None
            else None,
            bond_feat_dim,
            1,
            **self.config["model_attributes"],
        ).to(self.device)

        if distutils.is_master():
            logging.info(
                f"Loaded {self.model.__class__.__name__} with "
                f"{self.model.num_params} parameters."
            )

        if self.logger is not None:
            # only "watch" model if user specify watch: True because logging gradients
            # spews too much data into W&B and makes the UI slow to respond
            if "watch" in self.config["logger"]:
                self.logger.watch(
                    self.model, log_freq=int(self.config["logger"]["watch"])
                )
            self.logger.log_summary({"num_params": self.model.num_params})

        if distutils.initialized() and not self.config["noddp"]:
            self.model = DistributedDataParallel(self.model, device_ids=[self.device])

    @property
    def _unwrapped_model(self):
        module = self.model
        while isinstance(module, DistributedDataParallel):
            module = module.module
        return module

    def load_checkpoint(
        self, checkpoint_path: str, checkpoint: dict | None = None
    ) -> None:
        if checkpoint is None:
            if not os.path.isfile(checkpoint_path):
                raise FileNotFoundError(
                    errno.ENOENT, "Checkpoint file not found", checkpoint_path
                )
            logging.info(f"Loading checkpoint from: {checkpoint_path}")
            map_location = torch.device("cpu") if self.cpu else self.device
            checkpoint = torch.load(checkpoint_path, map_location=map_location)

        self.epoch = checkpoint.get("epoch", 0)
        self.step = checkpoint.get("step", 0)
        self.best_val_metric = checkpoint.get("best_val_metric", None)
        self.primary_metric = checkpoint.get("primary_metric", None)

        # Match the "module." count in the keys of model and checkpoint state_dict
        # DataParallel model has 1 "module.",  DistributedDataParallel has 2 "module."
        # Not using either of the above two would have no "module."

        ckpt_key_count = next(iter(checkpoint["state_dict"])).count("module")
        mod_key_count = next(iter(self.model.state_dict())).count("module")
        key_count_diff = mod_key_count - ckpt_key_count

        if key_count_diff > 0:
            new_dict = {
                key_count_diff * "module." + k: v
                for k, v in checkpoint["state_dict"].items()
            }
        elif key_count_diff < 0:
            new_dict = {
                k[len("module.") * abs(key_count_diff) :]: v
                for k, v in checkpoint["state_dict"].items()
            }
        else:
            new_dict = checkpoint["state_dict"]

        strict = self.config["task"].get("strict_load", True)
        load_state_dict(self.model, new_dict, strict=strict)

        if "optimizer" in checkpoint:
            self.optimizer.load_state_dict(checkpoint["optimizer"])
        if "scheduler" in checkpoint and checkpoint["scheduler"] is not None:
            self.scheduler.scheduler.load_state_dict(checkpoint["scheduler"])
        if "ema" in checkpoint and checkpoint["ema"] is not None:
            self.ema.load_state_dict(checkpoint["ema"])
        else:
            self.ema = None

        scale_dict = checkpoint.get("scale_dict", None)
        if scale_dict:
            logging.info(
                "Overwriting scaling factors with those loaded from checkpoint. "
                "If you're generating predictions with a pretrained checkpoint, this is the correct behavior. "
                "To disable this, delete `scale_dict` from the checkpoint. "
            )
            load_scales_compat(self._unwrapped_model, scale_dict)

        for key in checkpoint["normalizers"]:
            ### Convert old normalizer keys to new target keys
            if key == "target":
                target_key = "energy"
            elif key == "grad_target":
                target_key = "forces"
            else:
                target_key = key

            if target_key in self.normalizers:
                self.normalizers[target_key].load_state_dict(
                    checkpoint["normalizers"][key]
                )

        if self.scaler and checkpoint["amp"]:
            self.scaler.load_state_dict(checkpoint["amp"])

    def load_loss(self) -> None:
        self.loss_functions = []
        for _idx, loss in enumerate(self.config["loss_functions"]):
            for target in loss:
                loss_name = loss[target].get("fn", "mae")
                coefficient = loss[target].get("coefficient", 1)
                loss_reduction = loss[target].get("reduction", "mean")

                ### if torch module name provided, use that directly
                if hasattr(nn, loss_name):
                    loss_fn = getattr(nn, loss_name)()
                ### otherwise, retrieve the correct module based off old naming
                else:
                    loss_fn = get_loss_module(loss_name)

                loss_fn = DDPLoss(loss_fn, loss_name, loss_reduction)

                self.loss_functions.append(
                    (target, {"fn": loss_fn, "coefficient": coefficient})
                )

    def load_optimizer(self) -> None:
        optimizer = getattr(torch.optim, self.config["optim"].get("optimizer", "AdamW"))
        optimizer_params = self.config["optim"].get("optimizer_params", {})

        weight_decay = optimizer_params.get("weight_decay", 0)
        if "weight_decay" in self.config["optim"]:
            weight_decay = self.config["optim"]["weight_decay"]
            logging.warning(
                "Using `weight_decay` from `optim` instead of `optim.optimizer_params`."
                "Please update your config to use `optim.optimizer_params.weight_decay`."
                "`optim.weight_decay` will soon be deprecated."
            )

        if weight_decay > 0:
            self.model_params_no_wd = {}
            if hasattr(self._unwrapped_model, "no_weight_decay"):
                self.model_params_no_wd = self._unwrapped_model.no_weight_decay()

            params_decay, params_no_decay, name_no_decay = [], [], []
            for name, param in self.model.named_parameters():
                if not param.requires_grad:
                    continue

                if any(
                    name.endswith(skip_name) for skip_name in self.model_params_no_wd
                ):
                    params_no_decay.append(param)
                    name_no_decay.append(name)
                else:
                    params_decay.append(param)

            if distutils.is_master():
                logging.info("Parameters without weight decay:")
                logging.info(name_no_decay)

            self.optimizer = optimizer(
                params=[
                    {"params": params_no_decay, "weight_decay": 0},
                    {"params": params_decay, "weight_decay": weight_decay},
                ],
                lr=self.config["optim"]["lr_initial"],
                **optimizer_params,
            )
        else:
            self.optimizer = optimizer(
                params=self.model.parameters(),
                lr=self.config["optim"]["lr_initial"],
                **optimizer_params,
            )

    def load_extras(self) -> None:
        self.scheduler = LRScheduler(self.optimizer, self.config["optim"])
        self.clip_grad_norm = aii(
            self.config["optim"].get("clip_grad_norm", None), (int, float)
        )
        self.ema_decay = aii(self.config["optim"].get("ema_decay"), float)
        if self.ema_decay:
            self.ema = ExponentialMovingAverage(
                self.model.parameters(),
                self.ema_decay,
            )
        else:
            self.ema = None

    def save(
        self,
        metrics=None,
        checkpoint_file: str = "checkpoint.pt",
        training_state: bool = True,
    ) -> str | None:
        if not self.is_debug and distutils.is_master():
            state = {
                "state_dict": self.model.state_dict(),
                "normalizers": {
                    key: value.state_dict() for key, value in self.normalizers.items()
                },
                "elementrefs": {
                    key: value.state_dict() for key, value in self.elementrefs.items()
                },
                "config": self.config,
                "val_metrics": metrics,
                "amp": self.scaler.state_dict() if self.scaler else None,
            }
            if training_state:
                state.update(
                    {
                        "epoch": self.epoch,
                        "step": self.step,
                        "optimizer": self.optimizer.state_dict(),
                        "scheduler": self.scheduler.scheduler.state_dict()
                        if self.scheduler.scheduler_type != "Null"
                        else None,
                        "ema": self.ema.state_dict() if self.ema else None,
                        "best_val_metric": self.best_val_metric,
                        "primary_metric": self.evaluation_metrics.get(
                            "primary_metric",
                            self.evaluator.task_primary_metric[self.name],
                        ),
                    },
                )
                ckpt_path = save_checkpoint(
                    state,
                    checkpoint_dir=self.config["cmd"]["checkpoint_dir"],
                    checkpoint_file=checkpoint_file,
                )
            else:
                if self.ema is not None:
                    self.ema.store()
                    self.ema.copy_to()
                ckpt_path = save_checkpoint(
                    state,
                    checkpoint_dir=self.config["cmd"]["checkpoint_dir"],
                    checkpoint_file=checkpoint_file,
                )
                if self.ema:
                    self.ema.restore()
            return ckpt_path
        return None

    def update_best(
        self,
        primary_metric,
        val_metrics,
        disable_eval_tqdm: bool = True,
    ) -> None:
        if (
            "mae" in primary_metric
            and val_metrics[primary_metric]["metric"] < self.best_val_metric
        ) or (
            "mae" not in primary_metric
            and val_metrics[primary_metric]["metric"] > self.best_val_metric
        ):
            self.best_val_metric = val_metrics[primary_metric]["metric"]
            self.save(
                metrics=val_metrics,
                checkpoint_file="best_checkpoint.pt",
                training_state=False,
            )
            if self.test_loader is not None:
                self.predict(
                    self.test_loader,
                    results_file="predictions",
                    disable_tqdm=disable_eval_tqdm,
                )

    @torch.no_grad()
    def validate(self, split: str = "val", disable_tqdm: bool = False):
        ensure_fitted(self._unwrapped_model, warn=True)

        if distutils.is_master():
            logging.info(f"Evaluating on {split}.")

        self.model.eval()
        if self.ema:
            self.ema.store()
            self.ema.copy_to()

        metrics = {}
        evaluator = Evaluator(
            task=self.name,
            eval_metrics=self.evaluation_metrics.get(
                "metrics", Evaluator.task_metrics.get(self.name, {})
            ),
        )

        rank = distutils.get_rank()

        loader = self.val_loader if split == "val" else self.test_loader

        for _i, batch in tqdm(
            enumerate(loader),
            total=len(loader),
            position=rank,
            desc=f"device {rank}",
            disable=disable_tqdm,
        ):
            # Forward.
            with torch.cuda.amp.autocast(enabled=self.scaler is not None):
                batch.to(self.device)
                out = self._forward(batch)
            loss = self._compute_loss(out, batch)

            # Compute metrics.
            metrics = self._compute_metrics(out, batch, evaluator, metrics)
            metrics = evaluator.update("loss", loss.item(), metrics)

        aggregated_metrics = {}
        for k in metrics:
            aggregated_metrics[k] = {
                "total": distutils.all_reduce(
                    metrics[k]["total"], average=False, device=self.device
                ),
                "numel": distutils.all_reduce(
                    metrics[k]["numel"], average=False, device=self.device
                ),
            }
            aggregated_metrics[k]["metric"] = (
                aggregated_metrics[k]["total"] / aggregated_metrics[k]["numel"]
            )
        metrics = aggregated_metrics

        log_dict = {k: metrics[k]["metric"] for k in metrics}
        log_dict.update({"epoch": self.epoch})
        if distutils.is_master():
            log_str = [f"{k}: {v:.4f}" for k, v in log_dict.items()]
            logging.info(", ".join(log_str))

        # Make plots.
        if self.logger is not None:
            self.logger.log(
                log_dict,
                step=self.step,
                split=split,
            )

        if self.ema:
            self.ema.restore()

        return metrics

    def _backward(self, loss) -> None:
        self.optimizer.zero_grad()
        loss.backward()
        # Scale down the gradients of shared parameters
        if hasattr(self.model, "shared_parameters"):
            for p, factor in self.model.shared_parameters:
                if hasattr(p, "grad") and p.grad is not None:
                    p.grad.detach().div_(factor)
                else:
                    if not hasattr(self, "warned_shared_param_no_grad"):
                        self.warned_shared_param_no_grad = True
                        logging.warning(
                            "Some shared parameters do not have a gradient. "
                            "Please check if all shared parameters are used "
                            "and point to PyTorch parameters."
                        )
        if self.clip_grad_norm:
            if self.scaler:
                self.scaler.unscale_(self.optimizer)
            grad_norm = torch.nn.utils.clip_grad_norm_(
                self.model.parameters(),
                max_norm=self.clip_grad_norm,
            )
            if self.logger is not None:
                self.logger.log({"grad_norm": grad_norm}, step=self.step, split="train")
        if self.scaler:
            self.scaler.step(self.optimizer)
            self.scaler.update()
        else:
            self.optimizer.step()
        if self.ema:
            self.ema.update()

    def save_results(
        self,
        predictions: dict[str, npt.NDArray],
        results_file: str | None,
        keys: Sequence[str] | None = None,
    ) -> None:
        if results_file is None:
            return
        if keys is None:
            keys = predictions.keys()

        results = distutils.gather_objects(predictions)
        distutils.synchronize()
        if distutils.is_master():
            gather_results = {
                key: list(chain(*(result[key] for result in results))) for key in keys
            }

            # Because of how distributed sampler works, some system ids
            # might be repeated to make no. of samples even across GPUs.
            _, idx = np.unique(gather_results["ids"], return_index=True)
            for k in keys:
                if "chunk_idx" in k:
                    gather_results[k] = np.cumsum([gather_results[k][i] for i in idx])[
                        :-1
                    ]
                else:
                    if f"{k}_chunk_idx" in keys or k == "forces":
                        gather_results[k] = np.concatenate(
                            [gather_results[k][i] for i in idx]
                        )
                    else:
                        gather_results[k] = np.array(
                            [gather_results[k][i] for i in idx]
                        )

            full_path = os.path.join(
                self.config["cmd"]["results_dir"], f"{self.name}_{results_file}.npz"
            )
            logging.info(f"Writing results to {full_path}")
            np.savez_compressed(full_path, **gather_results)<|MERGE_RESOLUTION|>--- conflicted
+++ resolved
@@ -383,9 +383,10 @@
                 self.relax_sampler,
             )
 
-<<<<<<< HEAD
     def load_references_and_normalizers(self):
         """Load or create element references and normalizers from config"""
+        # Is it troublesome that we assume any normalizer info is in train? What if there is no
+        # training dataset? What happens if we just specify a test
 
         def _load_check_duplicates(
             config: dict, name: str
@@ -533,20 +534,6 @@
                     file=norms_config[target].get("file"),
                     mean=norms_config[target].get("mean"),
                     std=norms_config[target].get("stdev"),
-=======
-    def load_task(self):
-        # Normalizer for the dataset.
-
-        # Is it troublesome that we assume any normalizer info is in train? What if there is no
-        # training dataset? What happens if we just specify a test
-        normalizer = self.config["dataset"].get("transforms", {}).get("normalizer", {})
-        self.normalizers = {}
-        if normalizer:
-            for target in normalizer:
-                self.normalizers[target] = Normalizer(
-                    mean=normalizer[target].get("mean", 0),
-                    std=normalizer[target].get("stdev", 1),
->>>>>>> 5743a593
                 )
 
         # make sure element refs and normalizers are on this device
@@ -579,16 +566,16 @@
                             "outputs"
                         ][target_name].get("level", "system")
                     if "train_on_free_atoms" not in self.output_targets[subtarget]:
-                        self.output_targets[subtarget][
-                            "train_on_free_atoms"
-                        ] = self.config["outputs"][target_name].get(
-                            "train_on_free_atoms", True
+                        self.output_targets[subtarget]["train_on_free_atoms"] = (
+                            self.config[
+                                "outputs"
+                            ][target_name].get("train_on_free_atoms", True)
                         )
                     if "eval_on_free_atoms" not in self.output_targets[subtarget]:
-                        self.output_targets[subtarget][
-                            "eval_on_free_atoms"
-                        ] = self.config["outputs"][target_name].get(
-                            "eval_on_free_atoms", True
+                        self.output_targets[subtarget]["eval_on_free_atoms"] = (
+                            self.config[
+                                "outputs"
+                            ][target_name].get("eval_on_free_atoms", True)
                         )
 
         # TODO: Assert that all targets, loss fn, metrics defined are consistent
