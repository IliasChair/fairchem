--- conflicted
+++ resolved
@@ -522,11 +522,7 @@
 
         return predictions
 
-<<<<<<< HEAD
-    @torch.no_grad()
-=======
     @torch.no_grad
->>>>>>> bc1307f2
     def run_relaxations(self, split="val"):
         ensure_fitted(self._unwrapped_model)
 
