"""
Copyright (c) Meta, Inc. and its affiliates.
This source code is licensed under the MIT license found in the
LICENSE file in the root directory of this source tree.
"""

from __future__ import annotations

import bisect
import logging
import pickle
<<<<<<< HEAD
import warnings
=======
>>>>>>> 04a69b03
from typing import TYPE_CHECKING, TypeVar

import lmdb
import numpy as np
import torch
from torch_geometric.data import Batch

from fairchem.core.common.registry import registry
from fairchem.core.common.typing import assert_is_instance
from fairchem.core.common.utils import pyg2_data_transform
from fairchem.core.datasets._utils import rename_data_object_keys
from fairchem.core.datasets.base_dataset import BaseDataset
from fairchem.core.datasets.target_metadata_guesser import guess_property_metadata
from fairchem.core.modules.transforms import DataTransforms

if TYPE_CHECKING:
    from pathlib import Path

    from torch_geometric.data.data import BaseData

T_co = TypeVar("T_co", covariant=True)


@registry.register_dataset("lmdb")
@registry.register_dataset("single_point_lmdb")
@registry.register_dataset("trajectory_lmdb")
class LmdbDataset(BaseDataset):
    sharded: bool

    r"""Dataset class to load from LMDB files containing relaxation
    trajectories or single point computations.
    Useful for Structure to Energy & Force (S2EF), Initial State to
    Relaxed State (IS2RS), and Initial State to Relaxed Energy (IS2RE) tasks.
    The keys in the LMDB must be integers (stored as ascii objects) starting
    from 0 through the length of the LMDB. For historical reasons any key named
    "length" is ignored since that was used to infer length of many lmdbs in the same
    folder, but lmdb lengths are now calculated directly from the number of keys.
    Args:
            config (dict): Dataset configuration
    """

    def __init__(self, config) -> None:
        super().__init__(config)

        assert not self.config.get(
            "train_on_oc20_total_energies", False
        ), "For training on total energies set dataset=oc22_lmdb"

        assert (
            len(self.paths) == 1
        ), f"{type(self)} does not support a list of src paths."
        self.path = self.paths[0]

        if not self.path.is_file():
            db_paths = sorted(self.path.glob("*.lmdb"))
            assert len(db_paths) > 0, f"No LMDBs found in '{self.path}'"

            self._keys = []
            self.envs = []
            for db_path in db_paths:
                cur_env = self.connect_db(db_path)
                self.envs.append(cur_env)

                # If "length" encoded as ascii is present, use that
                length_entry = cur_env.begin().get("length".encode("ascii"))
                if length_entry is not None:
                    num_entries = pickle.loads(length_entry)
                else:
                    # Get the number of stores data from the number of entries
                    # in the LMDB
                    num_entries = cur_env.stat()["entries"]

                # Append the keys (0->num_entries) as a list
                self._keys.append(list(range(num_entries)))

            keylens = [len(k) for k in self._keys]
            self._keylen_cumulative = np.cumsum(keylens).tolist()
            self.num_samples = sum(keylens)
        else:
            self.env = self.connect_db(self.path)

            # If "length" encoded as ascii is present, use that
            length_entry = self.env.begin().get("length".encode("ascii"))
            if length_entry is not None:
                num_entries = pickle.loads(length_entry)
            else:
                # Get the number of stores data from the number of entries
                # in the LMDB
                num_entries = assert_is_instance(self.env.stat()["entries"], int)

            self._keys = list(range(num_entries))
            self.num_samples = num_entries

        # If specified, limit dataset to only a portion of the entire dataset
        # total_shards: defines total chunks to partition dataset
        # shard: defines dataset shard to make visible
        self.sharded = False
        if "shard" in self.config and "total_shards" in self.config:
            self.sharded = True
            self.indices = range(self.num_samples)
            # split all available indices into 'total_shards' bins
            self.shards = np.array_split(
                self.indices, self.config.get("total_shards", 1)
            )
            # limit each process to see a subset of data based off defined shard
            self.indices = self.shards[self.config.get("shard", 0)]
            self.num_samples = len(self.indices)

        self.key_mapping = self.config.get("key_mapping", None)
        self.transforms = DataTransforms(self.config.get("transforms", {}))

    def __getitem__(self, idx: int) -> T_co:
        # if sharding, remap idx to appropriate idx of the sharded set
        idx = self.indices[idx]
        if not self.path.is_file():
            # Figure out which db this should be indexed from.
            db_idx = bisect.bisect(self._keylen_cumulative, idx)
            # Extract index of element within that db.
            el_idx = idx
            if db_idx != 0:
                el_idx = idx - self._keylen_cumulative[db_idx - 1]
            assert el_idx >= 0

            # Return features.
            datapoint_pickled = (
                self.envs[db_idx]
                .begin()
                .get(f"{self._keys[db_idx][el_idx]}".encode("ascii"))
            )
            data_object = pyg2_data_transform(pickle.loads(datapoint_pickled))
            data_object.id = f"{db_idx}_{el_idx}"
        else:
            datapoint_pickled = self.env.begin().get(
                f"{self._keys[idx]}".encode("ascii")
            )
            data_object = pyg2_data_transform(pickle.loads(datapoint_pickled))

        if self.key_mapping is not None:
            data_object = rename_data_object_keys(data_object, self.key_mapping)

        return self.transforms(data_object)

    def connect_db(self, lmdb_path: Path | None = None) -> lmdb.Environment:
        return lmdb.open(
            str(lmdb_path),
            subdir=False,
            readonly=True,
            lock=False,
            readahead=True,
            meminit=False,
            max_readers=1,
        )

    def __del__(self):
        if not self.path.is_file():
            for env in self.envs:
                env.close()
        else:
            self.env.close()

    def sample_property_metadata(self, num_samples: int = 100):
        # This will interogate the classic OCP LMDB format to determine
        # which properties are present and attempt to guess their shapes
        # and whether they are intensive or extensive.

        # Grab an example data point
        example_pyg_data = self.__getitem__(0)

        # Check for all properties we've used for OCP datasets in the past
        props = [
            potential_prop
            for potential_prop in (
                "y",
                "y_relaxed",
                "stress",
                "stresses",
                "force",
                "forces",
            )
            if hasattr(example_pyg_data, potential_prop)
        ]

        # Get a bunch of random data samples and the number of atoms
        sample_pyg = [
            self[i]
            for i in np.random.choice(
                self.__len__(), size=(num_samples,), replace=False
            )
        ]
        atoms_lens = [data.natoms for data in sample_pyg]

        # Guess the metadata for targets for each found property
        return {
            "targets": {
                prop: guess_property_metadata(
                    atoms_lens, [getattr(data, prop) for data in sample_pyg]
                )
                for prop in props
            }
        }


<<<<<<< HEAD
class SinglePointLmdbDataset(LmdbDataset):
    def __init__(self, config, transform=None) -> None:
        super().__init__(config)
        warnings.warn(
            "SinglePointLmdbDataset is deprecated and will be removed in the future."
            "Please use 'LmdbDataset' instead.",
            stacklevel=3,
        )


class TrajectoryLmdbDataset(LmdbDataset):
    def __init__(self, config, transform=None) -> None:
        super().__init__(config)
        warnings.warn(
            "TrajectoryLmdbDataset is deprecated and will be removed in the future."
            "Please use 'LmdbDataset' instead.",
            stacklevel=3,
        )


=======
>>>>>>> 04a69b03
def data_list_collater(data_list: list[BaseData], otf_graph: bool = False) -> BaseData:
    batch = Batch.from_data_list(data_list)

    if not otf_graph:
        try:
            n_neighbors = []
            for _, data in enumerate(data_list):
                n_index = data.edge_index[1, :]
                n_neighbors.append(n_index.shape[0])
            batch.neighbors = torch.tensor(n_neighbors)
        except (NotImplementedError, TypeError):
            logging.warning(
                "LMDB does not contain edge index information, set otf_graph=True"
            )

    return batch<|MERGE_RESOLUTION|>--- conflicted
+++ resolved
@@ -9,10 +9,6 @@
 import bisect
 import logging
 import pickle
-<<<<<<< HEAD
-import warnings
-=======
->>>>>>> 04a69b03
 from typing import TYPE_CHECKING, TypeVar
 
 import lmdb
@@ -215,29 +211,6 @@
         }
 
 
-<<<<<<< HEAD
-class SinglePointLmdbDataset(LmdbDataset):
-    def __init__(self, config, transform=None) -> None:
-        super().__init__(config)
-        warnings.warn(
-            "SinglePointLmdbDataset is deprecated and will be removed in the future."
-            "Please use 'LmdbDataset' instead.",
-            stacklevel=3,
-        )
-
-
-class TrajectoryLmdbDataset(LmdbDataset):
-    def __init__(self, config, transform=None) -> None:
-        super().__init__(config)
-        warnings.warn(
-            "TrajectoryLmdbDataset is deprecated and will be removed in the future."
-            "Please use 'LmdbDataset' instead.",
-            stacklevel=3,
-        )
-
-
-=======
->>>>>>> 04a69b03
 def data_list_collater(data_list: list[BaseData], otf_graph: bool = False) -> BaseData:
     batch = Batch.from_data_list(data_list)
 
