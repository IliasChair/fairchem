# Table of contents
# Learn more at https://jupyterbook.org/customize/toc.html

format: jb-book
root: index
parts:
- caption: Quickstart & Installation
  chapters:
  - file: core/install
  - file: core/quickstart
  - file: core/gotchas
  - file: core/license
- caption: Learn More
  chapters:
  - file: core/intro_series
  - file: videos/technical_talks
  - file: core/papers_using_models
- caption: OCP API & Demo
  chapters:
  - url: https://open-catalyst.metademolab.com/
    title: OCP Demo (no install required!)
  - file: core/ocpapi
- caption: Released Datasets & Models
  chapters:
  - file: core/datasets/oc20
  - file: core/datasets/oc22
  - file: core/datasets/odac
  - file: core/datasets/oc20dense
  - file: core/datasets/oc20neb
  - file: core/model_checkpoints
- caption: Making your own datasets
  chapters:
  - file: core/ase_dataset_creation
  - file: core/lmdb_dataset_creation
- caption: Model development, training, inference, finetuning
  chapters:
  - file: core/model_training
  - file: core/inference
  - file: core/fine-tuning/fine-tuning-oxides
  - file: core/model_faq
- caption: Catalysis Case Studies & Tutorials
  chapters:
<<<<<<< HEAD
  - file: tutorials/cattsunami_walkthrough
  - file: tutorials/adsorbml_walkthrough
=======
>>>>>>> dc59f964
  - file: tutorials/intro
  - file: tutorials/OCP-introduction
  - file: tutorials/adsorbml_walkthrough
  - file: tutorials/cattsunami_walkthrough
  - file: tutorials/NRR/NRR_toc
    sections:
    - file: tutorials/NRR/NRR_example
  - file: tutorials/advanced/advanced_toc
    sections:
    - file: tutorials/advanced/fine-tuning-in-python
    - file: tutorials/advanced/embeddings
  - file: legacy_tutorials/legacy_tutorials
    sections:
    - file: legacy_tutorials/OCP_Tutorial
    - file: legacy_tutorials/data_preprocessing
    - file: legacy_tutorials/data_visualization
- caption: fairchem documentation
  chapters:
  - file: autoapi/index
- caption: Notebook execution times
  chapters:
  - file: execution_time<|MERGE_RESOLUTION|>--- conflicted
+++ resolved
@@ -40,11 +40,6 @@
   - file: core/model_faq
 - caption: Catalysis Case Studies & Tutorials
   chapters:
-<<<<<<< HEAD
-  - file: tutorials/cattsunami_walkthrough
-  - file: tutorials/adsorbml_walkthrough
-=======
->>>>>>> dc59f964
   - file: tutorials/intro
   - file: tutorials/OCP-introduction
   - file: tutorials/adsorbml_walkthrough
