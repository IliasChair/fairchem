--- conflicted
+++ resolved
@@ -10,11 +10,7 @@
 from tqdm import tqdm
 
 from ocpmodels.common import distutils
-<<<<<<< HEAD
-from ocpmodels.common.ase_relax import relax_eval
-=======
 from ocpmodels.common.ase_utils import relax_eval
->>>>>>> 4506d4b9
 from ocpmodels.common.data_parallel import OCPDataParallel, ParallelCollater
 from ocpmodels.common.meter import Meter
 from ocpmodels.common.registry import registry
@@ -128,7 +124,6 @@
                     collate_fn=self.parallel_collater,
                     num_workers=self.config["optim"]["num_workers"],
                     pin_memory=True,
-<<<<<<< HEAD
                 )
 
             if "relax_dataset" in self.config["task"]:
@@ -142,8 +137,6 @@
                     collate_fn=self.parallel_collater,
                     num_workers=self.config["optim"]["num_workers"],
                     pin_memory=True,
-=======
->>>>>>> 4506d4b9
                 )
 
         else:
@@ -230,13 +223,9 @@
         super(DistributedForcesTrainer, self).load_model()
 
         self.model = OCPDataParallel(
-<<<<<<< HEAD
             self.model,
             output_device=self.device,
             num_gpus=1,
-=======
-            self.model, output_device=self.device, num_gpus=1,
->>>>>>> 4506d4b9
         )
         self.model = DistributedDataParallel(
             self.model, device_ids=[self.device], find_unused_parameters=True
@@ -317,7 +306,10 @@
 
                 # Compute metrics.
                 self.metrics = self._compute_metrics(
-                    out, batch, self.evaluator, self.metrics,
+                    out,
+                    batch,
+                    self.evaluator,
+                    self.metrics,
                 )
                 self.metrics = self.evaluator.update(
                     "loss", loss.item() / scale, self.metrics
@@ -475,7 +467,7 @@
                 batch=batch,
                 model=self,
                 metric=self.config["task"]["metric"],
-                steps=self.config["task"].get("relaxation_steps", 300),
+                steps=self.config["task"].get("relaxation_steps", 200),
                 fmax=self.config["task"].get("relaxation_fmax", 0.01),
                 return_relaxed_pos=self.config["task"].get("write_pos", False),
                 relax_opt=self.config["task"]["relax_opt"],
@@ -490,26 +482,11 @@
                 ): mae_structure,
             }
 
-<<<<<<< HEAD
             meter.update(metrics)
             if batch_relaxed_positions is not None:
                 relaxed_positions += batch_relaxed_positions
 
         meter.all_reduce(self.device)
-=======
-        mae_energy = distutils.all_reduce(
-            mae_energy, average=True, device=self.device
-        )
-        mae_structure = distutils.all_reduce(
-            mae_structure, average=True, device=self.device
-        )
-
-        log_dict = {
-            "relaxed_energy_mae": mae_energy,
-            "relaxed_structure_mae": mae_structure,
-            "epoch": epoch + 1,
-        }
->>>>>>> 4506d4b9
 
         # Make plots.
         if self.logger is not None and epoch is not None:
