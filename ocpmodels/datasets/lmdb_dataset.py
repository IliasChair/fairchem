"""
Copyright (c) Facebook, Inc. and its affiliates.
This source code is licensed under the MIT license found in the
LICENSE file in the root directory of this source tree.
"""

import bisect
import logging
import math
import pickle
import random
import warnings
from pathlib import Path

import lmdb
import numpy as np
import torch
from torch.utils.data import Dataset
from torch_geometric.data import Batch

from ocpmodels.common import distutils
from ocpmodels.common.registry import registry
from ocpmodels.common.utils import pyg2_data_transform
from ocpmodels.datasets.target_metadata_guesser import guess_property_metadata


@registry.register_dataset("lmdb")
@registry.register_dataset("single_point_lmdb")
@registry.register_dataset("trajectory_lmdb")
class LmdbDataset(Dataset):
    r"""Dataset class to load from LMDB files containing relaxation
    trajectories or single point computations.
    Useful for Structure to Energy & Force (S2EF), Initial State to
    Relaxed State (IS2RS), and Initial State to Relaxed Energy (IS2RE) tasks.
    The keys in the LMDB must be integers (stored as ascii objects) starting
    from 0 through the length of the LMDB. For historical reasons any key names
    "length" is ignored since that was used to infer length of many lmdbs in the same
    folder, but lmdb lengths are now calculated directly from the number of keys.
    Args:
            config (dict): Dataset configuration
            transform (callable, optional): Data transform function.
                    (default: :obj:`None`)
    """

    def __init__(self, config, transform=None):
        super(LmdbDataset, self).__init__()
        self.config = config

        assert not self.config.get(
            "train_on_oc20_total_energies", False
        ), "For training on total energies set dataset=oc22_lmdb"

        self.path = Path(self.config["src"])
        if not self.path.is_file():
            db_paths = sorted(self.path.glob("*.lmdb"))
            assert len(db_paths) > 0, f"No LMDBs found in '{self.path}'"

            self.metadata_path = self.path / "metadata.npz"

            self._keys, self.envs = [], []
            for db_path in db_paths:
                cur_env = self.connect_db(db_path)
                self.envs.append(cur_env)

                # If "length" encoded as ascii is present, use that
                length_entry = cur_env.begin().get("length".encode("ascii"))
                if length_entry is not None:
                    num_entries = pickle.loads(length_entry)
                else:
                    # Get the number of stores data from the number of entries
                    # in the LMDB
                    num_entries = cur_env.stat()["entries"]

                # Append the keys (0->num_entries) as a list
                self._keys.append(list(range(num_entries)))

            keylens = [len(k) for k in self._keys]
            self._keylen_cumulative = np.cumsum(keylens).tolist()
            self.num_samples = sum(keylens)
        else:
            self.metadata_path = self.path.parent / "metadata.npz"
            self.env = self.connect_db(self.path)

            # If "length" encoded as ascii is present, use that
            length_entry = self.env.begin().get("length".encode("ascii"))
            if length_entry is not None:
                num_entries = pickle.loads(length_entry)
            else:
                # Get the number of stores data from the number of entries
                # in the LMDB
                num_entries = self.env.stat()["entries"]

            self._keys = list(range(num_entries))
            self.num_samples = num_entries

        # If specified, limit dataset to only a portion of the entire dataset
        # total_shards: defines total chunks to partition dataset
        # shard: defines dataset shard to make visible
        self.sharded = False
        if "shard" in self.config and "total_shards" in self.config:
            self.sharded = True
            self.indices = range(self.num_samples)
            # split all available indices into 'total_shards' bins
            self.shards = np.array_split(
                self.indices, self.config.get("total_shards", 1)
            )
            # limit each process to see a subset of data based off defined shard
            self.available_indices = self.shards[self.config.get("shard", 0)]
            self.num_samples = len(self.available_indices)

        self.transform = transform

    def __len__(self):
        return self.num_samples

    def __getitem__(self, idx):
        # if sharding, remap idx to appropriate idx of the sharded set
        if self.sharded:
            idx = self.available_indices[idx]
        if not self.path.is_file():
            # Figure out which db this should be indexed from.
            db_idx = bisect.bisect(self._keylen_cumulative, idx)
            # Extract index of element within that db.
            el_idx = idx
            if db_idx != 0:
                el_idx = idx - self._keylen_cumulative[db_idx - 1]
            assert el_idx >= 0

            # Return features.
            datapoint_pickled = (
                self.envs[db_idx]
                .begin()
                .get(f"{self._keys[db_idx][el_idx]}".encode("ascii"))
            )
            data_object = pyg2_data_transform(pickle.loads(datapoint_pickled))
            data_object.id = f"{db_idx}_{el_idx}"
        else:
            datapoint_pickled = self.env.begin().get(
                f"{self._keys[idx]}".encode("ascii")
            )
            data_object = pyg2_data_transform(pickle.loads(datapoint_pickled))

        if self.transform is not None:
            data_object = self.transform(data_object)

        if "augment" in self.config:
            if "positions" in self.config["augment"]:
                # randomly rattle the positions
                data_object.pos += torch.Tensor(
                    np.random.normal(
                        loc=0,
                        scale=self.config["augment"]["positions"],
                        size=data_object.pos.shape,
                    )
                )
            if "isotropic_strain" in self.config["augment"]:
                # isotropic strain by percentage
                data_object.cell *= torch.Tensor(
                    [
                        np.random.normal(
                            loc=1,
                            scale=self.config["augment"]["isotropic_strain"],
                        )
                    ]
                )
            if "anisotropic_strain" in self.config["augment"]:
                # isotropic strain by percentage
                data_object.cell *= torch.Tensor(
                    np.random.normal(
                        loc=1,
                        scale=self.config["augment"]["anisotropic_strain"],
                        size=data_object.cell.shape,
                    )
                )

        return data_object

    def connect_db(self, lmdb_path=None):
        env = lmdb.open(
            str(lmdb_path),
            subdir=False,
            readonly=True,
            lock=False,
            readahead=True,
            meminit=False,
            max_readers=1,
        )
        return env

    def close_db(self):
        if not self.path.is_file():
            for env in self.envs:
                env.close()
        else:
            self.env.close()

<<<<<<< HEAD
    def get_metadata(self, Nsamples=100):
=======
    def get_metadata(self, num_samples=100):
>>>>>>> 319e73d0
        # This will interogate the classic OCP LMDB format to determine
        # which properties are present and attempt to guess their shapes
        # and whether they are intensive or extensive.

        # Grab an example data point
        example_pyg_data = self.__getitem__(0)

        # Check for all properties we've used for OCP datasets in the past
        props = []
        for potential_prop in [
            "y",
            "y_relaxed",
            "stress",
            "stresses",
            "force",
            "forces",
        ]:
            if hasattr(example_pyg_data, potential_prop):
                props.append(potential_prop)

        # Get a bunch of random data samples and the number of atoms
        sample_pyg = [
<<<<<<< HEAD
            self[i] for i in np.random.choice(self.__len__(), size=(Nsamples,))
=======
            self[i]
            for i in np.random.choice(
                self.__len__(), size=(num_samples,), replace=False
            )
>>>>>>> 319e73d0
        ]
        atoms_lens = [data.natoms for data in sample_pyg]

        # Guess the metadata for targets for each found property
        metadata = {}
        metadata["targets"] = {
            prop: guess_property_metadata(
                atoms_lens, [getattr(data, prop) for data in sample_pyg]
            )
            for prop in props
        }

        return metadata


class SinglePointLmdbDataset(LmdbDataset):
    def __init__(self, config, transform=None):
        super(SinglePointLmdbDataset, self).__init__(config, transform)
        warnings.warn(
            "SinglePointLmdbDataset is deprecated and will be removed in the future."
            "Please use 'LmdbDataset' instead.",
            stacklevel=3,
        )


class TrajectoryLmdbDataset(LmdbDataset):
    def __init__(self, config, transform=None):
        super(TrajectoryLmdbDataset, self).__init__(config, transform)
        warnings.warn(
            "TrajectoryLmdbDataset is deprecated and will be removed in the future."
            "Please use 'LmdbDataset' instead.",
            stacklevel=3,
        )


def data_list_collater(data_list, otf_graph=False):
    batch = Batch.from_data_list(data_list)

    if not otf_graph:
        try:
            n_neighbors = []
            for i, data in enumerate(data_list):
                n_index = data.edge_index[1, :]
                n_neighbors.append(n_index.shape[0])
            batch.neighbors = torch.tensor(n_neighbors)
        except (NotImplementedError, TypeError):
            logging.warning(
                "LMDB does not contain edge index information, set otf_graph=True"
            )

    return batch<|MERGE_RESOLUTION|>--- conflicted
+++ resolved
@@ -194,11 +194,7 @@
         else:
             self.env.close()
 
-<<<<<<< HEAD
-    def get_metadata(self, Nsamples=100):
-=======
     def get_metadata(self, num_samples=100):
->>>>>>> 319e73d0
         # This will interogate the classic OCP LMDB format to determine
         # which properties are present and attempt to guess their shapes
         # and whether they are intensive or extensive.
@@ -221,14 +217,10 @@
 
         # Get a bunch of random data samples and the number of atoms
         sample_pyg = [
-<<<<<<< HEAD
-            self[i] for i in np.random.choice(self.__len__(), size=(Nsamples,))
-=======
             self[i]
             for i in np.random.choice(
                 self.__len__(), size=(num_samples,), replace=False
             )
->>>>>>> 319e73d0
         ]
         atoms_lens = [data.natoms for data in sample_pyg]
 
