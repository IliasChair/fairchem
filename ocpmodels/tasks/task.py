"""
Copyright (c) Facebook, Inc. and its affiliates.

This source code is licensed under the MIT license found in the
LICENSE file in the root directory of this source tree.
"""

import logging
import os

from ocpmodels.common.registry import registry
<<<<<<< HEAD
=======
from ocpmodels.trainers import OCPTrainer
>>>>>>> cdd891e5


class BaseTask:
    def __init__(self, config) -> None:
        self.config = config

    def setup(self, trainer) -> None:
        self.trainer = trainer
        if self.config["checkpoint"] is not None:
            self.trainer.load_checkpoint(
                checkpoint_path=self.config["checkpoint"]
            )

        # save checkpoint path to runner state for slurm resubmissions
        self.chkpt_path = os.path.join(
            self.trainer.config["cmd"]["checkpoint_dir"], "checkpoint.pt"
        )

    def run(self):
        raise NotImplementedError


@registry.register_task("train")
class TrainTask(BaseTask):
    def _process_error(self, e: RuntimeError) -> None:
        e_str = str(e)
        if (
            "find_unused_parameters" in e_str
            and "torch.nn.parallel.DistributedDataParallel" in e_str
        ):
            for name, parameter in self.trainer.model.named_parameters():
                if parameter.requires_grad and parameter.grad is None:
                    logging.warning(
                        f"Parameter {name} has no gradient. Consider removing it from the model."
                    )

    def run(self) -> None:
        try:
            self.trainer.train(
                disable_eval_tqdm=self.config.get(
                    "hide_eval_progressbar", False
                )
            )
        except RuntimeError as e:
            self._process_error(e)
            raise e


@registry.register_task("predict")
class PredictTask(BaseTask):
    def run(self) -> None:
        assert (
            self.trainer.test_loader is not None
        ), "Test dataset is required for making predictions"
        assert self.config["checkpoint"]
        results_file = "predictions"
        self.trainer.predict(
            self.trainer.test_loader,
            results_file=results_file,
            disable_tqdm=self.config.get("hide_eval_progressbar", False),
        )


@registry.register_task("validate")
class ValidateTask(BaseTask):
    def run(self) -> None:
        # Note that the results won't be precise on multi GPUs due to padding of extra images (although the difference should be minor)
        assert (
            self.trainer.val_loader is not None
        ), "Val dataset is required for making predictions"
        assert self.config["checkpoint"]
        self.trainer.validate(
            split="val",
            disable_tqdm=self.config.get("hide_eval_progressbar", False),
        )


@registry.register_task("run-relaxations")
class RelxationTask(BaseTask):
    def run(self) -> None:
        assert isinstance(
            self.trainer, OCPTrainer
        ), "Relaxations are only possible for ForcesTrainer"
        assert (
            self.trainer.relax_dataset is not None
        ), "Relax dataset is required for making predictions"
        assert self.config["checkpoint"]
        self.trainer.run_relaxations()<|MERGE_RESOLUTION|>--- conflicted
+++ resolved
@@ -9,10 +9,7 @@
 import os
 
 from ocpmodels.common.registry import registry
-<<<<<<< HEAD
-=======
 from ocpmodels.trainers import OCPTrainer
->>>>>>> cdd891e5
 
 
 class BaseTask:
@@ -95,7 +92,7 @@
     def run(self) -> None:
         assert isinstance(
             self.trainer, OCPTrainer
-        ), "Relaxations are only possible for ForcesTrainer"
+        ), "Relaxations are only possible for OCPTrainer"
         assert (
             self.trainer.relax_dataset is not None
         ), "Relax dataset is required for making predictions"
