"""
Copyright (c) Meta, Inc. and its affiliates.

This source code is licensed under the MIT license found in the
LICENSE file in the root directory of this source tree.
"""

from __future__ import annotations

from contextlib import contextmanager
from pathlib import Path
import functools
import tempfile
from typing import TypeVar

import numpy as np
import pytest
from torch.utils.data import Dataset, DistributedSampler

from fairchem.core.common.data_parallel import (
    BalancedBatchSampler,
    StatefulDistributedSampler,
    UnsupportedDatasetError,
    _balanced_partition,
)
<<<<<<< HEAD
from fairchem.core.datasets.base_dataset import DatasetMetadata, DatasetWithSizes, UnsupportedDatasetError

DATA = [1, 2, 3, 4, 5, 6, 7, 8, 9, 10]
SIZE_ATOMS = [2, 20, 3, 51, 10, 11, 41, 31, 13, 14]
SIZE_NEIGHBORS = [4, 4, 4, 4, 4, 4, 4, 4, 4, 4]
=======
from fairchem.core.datasets.base_dataset import BaseDataset, DatasetMetadata

DATA = [1, 2, 3, 4, 5, 6, 7, 8, 9, 10]
SIZE_ATOMS = [2, 20, 3, 51, 10, 11, 41, 31, 13, 14]
>>>>>>> 04a69b03

T_co = TypeVar("T_co", covariant=True)


@contextmanager
def _temp_file(name: str):
        with tempfile.TemporaryDirectory() as tmpdir:
                    yield Path(tmpdir) / name

@pytest.fixture()
def valid_dataset():
    class _Dataset(Dataset[T_co], DatasetWithSizes):
        metadata = DatasetMetadata(natoms=np.array(SIZE_ATOMS))

        def __init__(self, data) -> None:
            self.data = data

        def __len__(self):
            return len(self.data)

        def __getitem__(self, idx):
            return self.data[idx]

        def get_metadata(self, attr, idx):
            assert attr == "natoms"
            metadata_attr = getattr(self.metadata, attr)
            if isinstance(idx, list):
                return [metadata_attr[_idx] for _idx in idx]
            return metadata_attr[idx]

    return _Dataset(DATA)


@pytest.fixture()
def valid_dataset():
    class _Dataset(BaseDataset):
        @functools.cached_property
        def _metadata(self) -> DatasetMetadata:
            return DatasetMetadata(natoms=np.array(SIZE_ATOMS))

        def __init__(self, data) -> None:
            super().__init__(config={})
            self.data = data

        def __len__(self):
            return len(self.data)

        def __getitem__(self, idx):
            return self.data[idx]

        def get_metadata(self, attr, idx):
            assert attr == "natoms"
            metadata_attr = getattr(self._metadata, attr)
            if isinstance(idx, list):
                return [metadata_attr[_idx] for _idx in idx]
            return metadata_attr[idx]

    return _Dataset(DATA)


@pytest.fixture()
def valid_path_dataset():
<<<<<<< HEAD
    class _Dataset(Dataset[T_co], DatasetWithSizes):
=======
    class _Dataset(BaseDataset):
        @functools.cached_property
        def _metadata(self) -> DatasetMetadata:
            return self.metadata

>>>>>>> 04a69b03
        def __init__(self, data, fpath: Path) -> None:
            super().__init__(config={})
            self.data = data
<<<<<<< HEAD
            self.metadata = DatasetMetadata(natoms=np.load(fpath)['natoms'])
=======
            self.metadata = DatasetMetadata(natoms=np.load(fpath)["natoms"])
>>>>>>> 04a69b03

        def __len__(self):
            return len(self.data)

        def __getitem__(self, idx):
<<<<<<< HEAD
            assert attr == "natoms"
            metadata_attr = getattr(self.metadata, attr)
=======
            metadata_attr = getattr(self._metadata, "natoms")
>>>>>>> 04a69b03
            if isinstance(idx, list):
                return [metadata_attr[_idx] for _idx in idx]
            return metadata_attr[idx]

    with _temp_file("metadata.npz") as file:
        np.savez(
            natoms=np.array(SIZE_ATOMS),
            file=file,
        )
        yield _Dataset(DATA, file)


@pytest.fixture()
def invalid_path_dataset():
    class _Dataset(BaseDataset):

        def __init__(self, data) -> None:
            super().__init__(config={})
            self.data = data
            self.metadata_path = Path("/tmp/does/not/exist.np")

        def __len__(self):
            return len(self.data)

        def __getitem__(self, idx):
            return self.data[idx]

    return _Dataset(DATA)

@pytest.fixture()
def invalid_dataset():
    class _Dataset(BaseDataset):

        def __init__(self, data) -> None:
            super().__init__(config={})
            self.data = data

        def __len__(self):
            return len(self.data)

        def __getitem__(self, idx):
            return self.data[idx]

    return _Dataset(DATA)


<<<<<<< HEAD
def test_lowercase(invalid_dataset) -> None:
    with pytest.raises(
        ValueError,
        match="Only mode='atoms' or mode=True is supported, got mode='ATOMS'.",
    ):
        sampler = BalancedBatchSampler(
            dataset=invalid_dataset,
            batch_size=1,
            rank=0,
            num_replicas=2,
            device=None,
            mode="ATOMS",
            on_error="raise",
            seed=0
        )

=======
def test_lowercase(valid_dataset) -> None:
    _ = BalancedBatchSampler(
        dataset=valid_dataset,
        batch_size=1,
        rank=0,
        num_replicas=2,
        device=None,
        mode="ATOMS",
        on_error="raise",
        seed=0,
    )
>>>>>>> 04a69b03


def test_invalid_mode(invalid_dataset) -> None:
    with pytest.raises(
<<<<<<< HEAD
            ValueError,
            match="Only mode='atoms' or mode=True is supported, got mode='natoms'.",
=======
        ValueError,
        match="Only mode='atoms' or mode=True is supported, got mode='natoms'.",
>>>>>>> 04a69b03
    ):
        _ = BalancedBatchSampler(
            dataset=invalid_dataset,
            batch_size=1,
            rank=0,
            num_replicas=2,
            device=None,
            mode="natoms",
            on_error="raise",
<<<<<<< HEAD
            seed=0
        )

    with pytest.raises(
            ValueError,
            match="Only mode='atoms' or mode=True is supported, got mode='neighbors'.",
=======
            seed=0,
        )

    with pytest.raises(
        ValueError,
        match="Only mode='atoms' or mode=True is supported, got mode='neighbors'.",
>>>>>>> 04a69b03
    ):
        _ = BalancedBatchSampler(
            dataset=invalid_dataset,
            batch_size=1,
            rank=0,
            num_replicas=2,
            device=None,
            mode="neighbors",
            on_error="raise",
<<<<<<< HEAD
            seed=0
=======
            seed=0,
>>>>>>> 04a69b03
        )


def test_invalid_dataset(invalid_dataset) -> None:
    with pytest.raises(UnsupportedDatasetError):
        sampler = BalancedBatchSampler(
            dataset=invalid_dataset,
            batch_size=1,
            rank=0,
            num_replicas=2,
            device=None,
            mode="atoms",
            on_error="raise",
<<<<<<< HEAD
            seed=0
        )
    with pytest.raises(
        UnsupportedDatasetError,
    ):
        BalancedBatchSampler(
            dataset=invalid_dataset,
            batch_size=1,
            rank=0,
            num_replicas=2,
            device=None,
            mode="atoms",
            on_error="raise",
            seed=0
=======
            seed=0,
>>>>>>> 04a69b03
        )
        _ = sampler._get_natoms(list(range(len(SIZE_ATOMS))))


def test_invalid_path_dataset(invalid_path_dataset) -> None:
    with pytest.raises(
        UnsupportedDatasetError,
    ):
        BalancedBatchSampler(
            dataset=invalid_path_dataset,
            batch_size=1,
            rank=0,
            num_replicas=2,
            device=None,
            mode="atoms",
            on_error="raise",
<<<<<<< HEAD
            seed=0
=======
            seed=0,
>>>>>>> 04a69b03
        )
    with pytest.raises(
        UnsupportedDatasetError,
    ):
        BalancedBatchSampler(
            dataset=invalid_path_dataset,
            batch_size=1,
            rank=0,
            num_replicas=2,
            device=None,
            mode="atoms",
            on_error="raise",
<<<<<<< HEAD
            seed=0
        )


def test_valid_dataset(valid_dataset,valid_path_dataset) -> None:
=======
            seed=0,
        )


def test_valid_dataset(valid_dataset, valid_path_dataset) -> None:
>>>>>>> 04a69b03
    sampler = BalancedBatchSampler(
        dataset=valid_dataset,
        batch_size=1,
        rank=0,
        num_replicas=2,
        device=None,
        mode="atoms",
        on_error="raise",
<<<<<<< HEAD
        seed=0
    )
    assert (sampler._get_natoms(list(range(len(SIZE_ATOMS))))==np.array(SIZE_ATOMS)).all()
=======
        seed=0,
    )
    assert (
        sampler._get_natoms(list(range(len(SIZE_ATOMS)))) == np.array(SIZE_ATOMS)
    ).all()
>>>>>>> 04a69b03


def test_disabled(valid_dataset) -> None:
    sampler = BalancedBatchSampler(
        dataset=valid_dataset,
        batch_size=1,
        rank=0,
        num_replicas=2,
        device=None,
        mode=False,
        on_error="raise",
<<<<<<< HEAD
        seed=0
=======
        seed=0,
>>>>>>> 04a69b03
    )
    assert sampler.disabled or not sampler._dist_enabled()


def test_single_node(valid_dataset) -> None:
    sampler = BalancedBatchSampler(
        dataset=valid_dataset,
        batch_size=1,
        rank=0,
        num_replicas=1,
        device=None,
        mode="atoms",
        on_error="raise",
<<<<<<< HEAD
        seed=0
=======
        seed=0,
>>>>>>> 04a69b03
    )
    assert sampler.disabled or not sampler._dist_enabled()


def test_stateful_distributed_sampler_noshuffle(valid_dataset) -> None:
    for batch_size in range(1, 4):
        sampler = StatefulDistributedSampler(
            dataset=valid_dataset,
            batch_size=batch_size,
            rank=0,
            num_replicas=1,
            seed=0,
            shuffle=False,
        )
        full_list = list(sampler)
        assert full_list == list(range(len(full_list)))


def test_stateful_distributed_sampler_vs_distributed_sampler(
    valid_dataset,
) -> None:
    for seed in [0, 100, 200]:
        for batch_size in range(1, 4):
            stateful_sampler = StatefulDistributedSampler(
                dataset=valid_dataset,
                batch_size=batch_size,
                rank=0,
                num_replicas=2,
                seed=seed,
                shuffle=True,
                drop_last=True,
            )
            sampler = DistributedSampler(
                dataset=valid_dataset,
                rank=0,
                num_replicas=2,
                seed=seed,
                shuffle=True,
                drop_last=True,
            )
            assert list(stateful_sampler) == list(sampler)


def test_stateful_distributed_sampler(valid_dataset) -> None:
    for batch_size in range(1, 4):
        sampler = StatefulDistributedSampler(
            dataset=valid_dataset,
            batch_size=batch_size,
            rank=0,
            num_replicas=1,
            seed=0,
        )
        original_order = list(sampler)

        offset_step = 2
        loaded_sampler = StatefulDistributedSampler(
            dataset=valid_dataset,
            batch_size=batch_size,
            rank=0,
            seed=0,
            num_replicas=1,
        )
        loaded_sampler.set_epoch_and_start_iteration(0, offset_step)
        assert list(loaded_sampler) == original_order[offset_step * batch_size :]

        diff_sampler = StatefulDistributedSampler(
            dataset=valid_dataset,
            batch_size=batch_size,
            rank=0,
            num_replicas=1,
            seed=1,
        )
        assert list(diff_sampler) != original_order


def test_stateful_distributed_sampler_numreplicas(valid_dataset) -> None:
    fullset = set(range(len(valid_dataset)))
    for drop_last in [True, False]:
        for num_replicas in range(1, 4):
            for batch_size in [1]:
                samplers = [
                    StatefulDistributedSampler(
                        dataset=valid_dataset,
                        batch_size=batch_size,
                        rank=rank,
                        seed=0,
                        drop_last=drop_last,
                        num_replicas=num_replicas,
                    )
                    for rank in range(num_replicas)
                ]

                # make sure each subset only differs by at most one element in size
                len_samplers = np.array([len(list(sampler)) for sampler in samplers])
                assert ((len_samplers - len_samplers.min()) <= 1).all()

                concat_idxs = functools.reduce(
                    lambda x, y: x + y, [list(sampler) for sampler in samplers]
                )
                if drop_last:
                    # make sure each subset is mutually exclusive and union covers the fullset
                    assert len(concat_idxs) == len(np.unique(concat_idxs))
                else:
                    assert set(concat_idxs) == fullset


def test_stateful_distributed_sampler_numreplicas_drop_last(
    valid_dataset,
) -> None:
    fullset = set(range(len(valid_dataset)))
    for num_replicas in range(1, 4):
        for batch_size in range(1, 4):
            samplers = [
                StatefulDistributedSampler(
                    dataset=valid_dataset,
                    batch_size=batch_size,
                    rank=rank,
                    seed=0,
                    num_replicas=num_replicas,
                    drop_last=True,
                )
                for rank in range(num_replicas)
            ]

            # make sure each subset only differs by at most one element in size
            len_samplers = np.array([len(list(sampler)) for sampler in samplers])
            assert ((len_samplers - len_samplers.min()) <= 1).all()

            # make sure each subset is mutually exclusive and union covers the fullset
            concat_idxs = functools.reduce(
                lambda x, y: x + y, [list(sampler) for sampler in samplers]
            )
            assert len(concat_idxs) == len(np.unique(concat_idxs))
            assert len(concat_idxs) == (len(fullset) // num_replicas) * num_replicas


def test_balancedbatchsampler_partition(valid_dataset) -> None:
    assert np.array(
        _balanced_partition(np.array(SIZE_ATOMS), 4)
        == [[1, 9, 5, 0], [7, 8, 2], [3], [6, 4]]
<<<<<<< HEAD
=======
    )
    # test case with local batch size = 1, GPU0(rank0) always gets smallest
    # we cant say anything about the remaining elements because it is a heap
    assert np.array(
        _balanced_partition(np.array(SIZE_ATOMS)[[3, 6, 7, 1]], 4)[0] == [3]
>>>>>>> 04a69b03
    )<|MERGE_RESOLUTION|>--- conflicted
+++ resolved
@@ -23,49 +23,18 @@
     UnsupportedDatasetError,
     _balanced_partition,
 )
-<<<<<<< HEAD
-from fairchem.core.datasets.base_dataset import DatasetMetadata, DatasetWithSizes, UnsupportedDatasetError
+from fairchem.core.datasets.base_dataset import BaseDataset, DatasetMetadata
 
 DATA = [1, 2, 3, 4, 5, 6, 7, 8, 9, 10]
 SIZE_ATOMS = [2, 20, 3, 51, 10, 11, 41, 31, 13, 14]
-SIZE_NEIGHBORS = [4, 4, 4, 4, 4, 4, 4, 4, 4, 4]
-=======
-from fairchem.core.datasets.base_dataset import BaseDataset, DatasetMetadata
-
-DATA = [1, 2, 3, 4, 5, 6, 7, 8, 9, 10]
-SIZE_ATOMS = [2, 20, 3, 51, 10, 11, 41, 31, 13, 14]
->>>>>>> 04a69b03
 
 T_co = TypeVar("T_co", covariant=True)
 
 
 @contextmanager
 def _temp_file(name: str):
-        with tempfile.TemporaryDirectory() as tmpdir:
-                    yield Path(tmpdir) / name
-
-@pytest.fixture()
-def valid_dataset():
-    class _Dataset(Dataset[T_co], DatasetWithSizes):
-        metadata = DatasetMetadata(natoms=np.array(SIZE_ATOMS))
-
-        def __init__(self, data) -> None:
-            self.data = data
-
-        def __len__(self):
-            return len(self.data)
-
-        def __getitem__(self, idx):
-            return self.data[idx]
-
-        def get_metadata(self, attr, idx):
-            assert attr == "natoms"
-            metadata_attr = getattr(self.metadata, attr)
-            if isinstance(idx, list):
-                return [metadata_attr[_idx] for _idx in idx]
-            return metadata_attr[idx]
-
-    return _Dataset(DATA)
+    with tempfile.TemporaryDirectory() as tmpdir:
+        yield Path(tmpdir) / name
 
 
 @pytest.fixture()
@@ -97,34 +66,21 @@
 
 @pytest.fixture()
 def valid_path_dataset():
-<<<<<<< HEAD
-    class _Dataset(Dataset[T_co], DatasetWithSizes):
-=======
     class _Dataset(BaseDataset):
         @functools.cached_property
         def _metadata(self) -> DatasetMetadata:
             return self.metadata
 
->>>>>>> 04a69b03
         def __init__(self, data, fpath: Path) -> None:
             super().__init__(config={})
             self.data = data
-<<<<<<< HEAD
-            self.metadata = DatasetMetadata(natoms=np.load(fpath)['natoms'])
-=======
             self.metadata = DatasetMetadata(natoms=np.load(fpath)["natoms"])
->>>>>>> 04a69b03
 
         def __len__(self):
             return len(self.data)
 
         def __getitem__(self, idx):
-<<<<<<< HEAD
-            assert attr == "natoms"
-            metadata_attr = getattr(self.metadata, attr)
-=======
             metadata_attr = getattr(self._metadata, "natoms")
->>>>>>> 04a69b03
             if isinstance(idx, list):
                 return [metadata_attr[_idx] for _idx in idx]
             return metadata_attr[idx]
@@ -154,6 +110,7 @@
 
     return _Dataset(DATA)
 
+
 @pytest.fixture()
 def invalid_dataset():
     class _Dataset(BaseDataset):
@@ -171,24 +128,6 @@
     return _Dataset(DATA)
 
 
-<<<<<<< HEAD
-def test_lowercase(invalid_dataset) -> None:
-    with pytest.raises(
-        ValueError,
-        match="Only mode='atoms' or mode=True is supported, got mode='ATOMS'.",
-    ):
-        sampler = BalancedBatchSampler(
-            dataset=invalid_dataset,
-            batch_size=1,
-            rank=0,
-            num_replicas=2,
-            device=None,
-            mode="ATOMS",
-            on_error="raise",
-            seed=0
-        )
-
-=======
 def test_lowercase(valid_dataset) -> None:
     _ = BalancedBatchSampler(
         dataset=valid_dataset,
@@ -200,18 +139,12 @@
         on_error="raise",
         seed=0,
     )
->>>>>>> 04a69b03
 
 
 def test_invalid_mode(invalid_dataset) -> None:
     with pytest.raises(
-<<<<<<< HEAD
-            ValueError,
-            match="Only mode='atoms' or mode=True is supported, got mode='natoms'.",
-=======
         ValueError,
         match="Only mode='atoms' or mode=True is supported, got mode='natoms'.",
->>>>>>> 04a69b03
     ):
         _ = BalancedBatchSampler(
             dataset=invalid_dataset,
@@ -221,21 +154,12 @@
             device=None,
             mode="natoms",
             on_error="raise",
-<<<<<<< HEAD
-            seed=0
-        )
-
-    with pytest.raises(
-            ValueError,
-            match="Only mode='atoms' or mode=True is supported, got mode='neighbors'.",
-=======
             seed=0,
         )
 
     with pytest.raises(
         ValueError,
         match="Only mode='atoms' or mode=True is supported, got mode='neighbors'.",
->>>>>>> 04a69b03
     ):
         _ = BalancedBatchSampler(
             dataset=invalid_dataset,
@@ -245,11 +169,7 @@
             device=None,
             mode="neighbors",
             on_error="raise",
-<<<<<<< HEAD
-            seed=0
-=======
-            seed=0,
->>>>>>> 04a69b03
+            seed=0,
         )
 
 
@@ -263,24 +183,7 @@
             device=None,
             mode="atoms",
             on_error="raise",
-<<<<<<< HEAD
-            seed=0
-        )
-    with pytest.raises(
-        UnsupportedDatasetError,
-    ):
-        BalancedBatchSampler(
-            dataset=invalid_dataset,
-            batch_size=1,
-            rank=0,
-            num_replicas=2,
-            device=None,
-            mode="atoms",
-            on_error="raise",
-            seed=0
-=======
-            seed=0,
->>>>>>> 04a69b03
+            seed=0,
         )
         _ = sampler._get_natoms(list(range(len(SIZE_ATOMS))))
 
@@ -297,11 +200,7 @@
             device=None,
             mode="atoms",
             on_error="raise",
-<<<<<<< HEAD
-            seed=0
-=======
-            seed=0,
->>>>>>> 04a69b03
+            seed=0,
         )
     with pytest.raises(
         UnsupportedDatasetError,
@@ -314,19 +213,11 @@
             device=None,
             mode="atoms",
             on_error="raise",
-<<<<<<< HEAD
-            seed=0
-        )
-
-
-def test_valid_dataset(valid_dataset,valid_path_dataset) -> None:
-=======
             seed=0,
         )
 
 
 def test_valid_dataset(valid_dataset, valid_path_dataset) -> None:
->>>>>>> 04a69b03
     sampler = BalancedBatchSampler(
         dataset=valid_dataset,
         batch_size=1,
@@ -335,17 +226,11 @@
         device=None,
         mode="atoms",
         on_error="raise",
-<<<<<<< HEAD
-        seed=0
-    )
-    assert (sampler._get_natoms(list(range(len(SIZE_ATOMS))))==np.array(SIZE_ATOMS)).all()
-=======
         seed=0,
     )
     assert (
         sampler._get_natoms(list(range(len(SIZE_ATOMS)))) == np.array(SIZE_ATOMS)
     ).all()
->>>>>>> 04a69b03
 
 
 def test_disabled(valid_dataset) -> None:
@@ -357,11 +242,7 @@
         device=None,
         mode=False,
         on_error="raise",
-<<<<<<< HEAD
-        seed=0
-=======
         seed=0,
->>>>>>> 04a69b03
     )
     assert sampler.disabled or not sampler._dist_enabled()
 
@@ -375,11 +256,7 @@
         device=None,
         mode="atoms",
         on_error="raise",
-<<<<<<< HEAD
-        seed=0
-=======
         seed=0,
->>>>>>> 04a69b03
     )
     assert sampler.disabled or not sampler._dist_enabled()
 
@@ -520,12 +397,9 @@
     assert np.array(
         _balanced_partition(np.array(SIZE_ATOMS), 4)
         == [[1, 9, 5, 0], [7, 8, 2], [3], [6, 4]]
-<<<<<<< HEAD
-=======
     )
     # test case with local batch size = 1, GPU0(rank0) always gets smallest
     # we cant say anything about the remaining elements because it is a heap
     assert np.array(
         _balanced_partition(np.array(SIZE_ATOMS)[[3, 6, 7, 1]], 4)[0] == [3]
->>>>>>> 04a69b03
     )